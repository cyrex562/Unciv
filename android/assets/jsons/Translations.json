--- conflicted
+++ resolved
@@ -136,13 +136,8 @@
 	
 	"Upgrade to [unitType] ([goldCost] gold)":{ // EG Upgrade to Cannon (140 gold)
 		Italian:"Aggiorna a [unitType] ([goldCost] oro)"
-<<<<<<< HEAD
 		Russian:"Улучшить до [unitType] ([goldCost] золота)"
-		French:"Mise à niveau vers [unitType] (goldCost) gold)"
-=======
-		Russian:"Обновите до [unitType] (золото [goldCost])"
 		French:"Mise à niveau vers [unitType] ([goldCost] or)"
->>>>>>> 02fd3492
 		Romanian:"Treceți la [unitType] (aurul [goldCost])"
 	}
 	
@@ -252,11 +247,7 @@
 
 	"Food":{
 		Italian:"Cibo"
-<<<<<<< HEAD
 		Russian:"Еда"
-=======
-		Russian:"Идa"
->>>>>>> 02fd3492
 		French:"Nourriture"
 		Romanian:"Hrană"
 		German:"Speise"
